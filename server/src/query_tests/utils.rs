--- conflicted
+++ resolved
@@ -16,12 +16,8 @@
 
     Db::new(
         DatabaseRules::new(DatabaseName::new("placeholder").unwrap()),
-<<<<<<< HEAD
         server_id,
         object_store,
-        read_buffer::Database::new(),
-=======
->>>>>>> d429cf9a
         None, // wal buffer
         Arc::new(JobRegistry::new()),
     )
