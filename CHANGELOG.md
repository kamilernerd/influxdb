## v1.3.11.0 [unreleased]
### Bug Fixes
<<<<<<< HEAD
1. [#2157](https://github.com/influxdata/chronograf/pull/2157): Fix logscale producing console errors when only one point in graph
=======
1. [#2167](https://github.com/influxdata/chronograf/pull/2167): Add fractions of seconds to time field in csv export
>>>>>>> 4010b2fb
### Features
### UI Improvements

## v1.3.10.0 [2017-10-24]
### Bug Fixes
1. [#2095](https://github.com/influxdata/chronograf/pull/2095): Improve the copy in the retention policy edit page
1. [#2122](https://github.com/influxdata/chronograf/pull/2122): Fix 'Could not connect to source' bug on source creation with unsafe-ssl
1. [#2093](https://github.com/influxdata/chronograf/pull/2093): Fix when exporting `SHOW DATABASES` CSV has bad data
1. [#2098](https://github.com/influxdata/chronograf/pull/2098): Fix not-equal-to highlighting in Kapacitor Rule Builder
1. [#2130](https://github.com/influxdata/chronograf/pull/2130): Fix undescriptive error messages for database and retention policy creation
1. [#2135](https://github.com/influxdata/chronograf/pull/2135): Fix drag and drop cancel button when writing data in the data explorer
1. [#2128](https://github.com/influxdata/chronograf/pull/2128): Fix persistence of "SELECT AS" statements in queries

### Features
1. [#2083](https://github.com/influxdata/chronograf/pull/2083): Every dashboard can now have its own time range
1. [#2045](https://github.com/influxdata/chronograf/pull/2045): Add CSV download option in dashboard cells
1. [#2133](https://github.com/influxdata/chronograf/pull/2133): Implicitly prepend source urls with http://
1. [#2127](https://github.com/influxdata/chronograf/pull/2127): Add support for graph zooming and point display on the millisecond-level
1. [#2103](https://github.com/influxdata/chronograf/pull/2103): Add manual refresh button for Dashboard, Data Explorer, and Host Pages

### UI Improvements
1. [#2111](https://github.com/influxdata/chronograf/pull/2111): Increase size of Cell Editor query tabs to reveal more of their query strings
1. [#2120](https://github.com/influxdata/chronograf/pull/2120): Improve appearance of Admin Page tabs on smaller screens
1. [#2119](https://github.com/influxdata/chronograf/pull/2119): Add cancel button to Tickscript editor
1. [#2104](https://github.com/influxdata/chronograf/pull/2104): Redesign dashboard naming & renaming interaction
1. [#2104](https://github.com/influxdata/chronograf/pull/2104): Redesign dashboard switching dropdown

## v1.3.9.0 [2017-10-06]
### Bug Fixes
1. [#2004](https://github.com/influxdata/chronograf/pull/2004): Fix Data Explorer disappearing query templates in dropdown
1. [#2006](https://github.com/influxdata/chronograf/pull/2006): Fix missing alert for duplicate db name
1. [#2015](https://github.com/influxdata/chronograf/pull/2015): Chronograf shows real status for windows hosts when metrics are saved in non-default db - thank you, @ar7z1!
1. [#2019](https://github.com/influxdata/chronograf/pull/2006): Fix false error warning for duplicate kapacitor name
1. [#2018](https://github.com/influxdata/chronograf/pull/2018): Fix unresponsive display options and query builder in dashboards
1. [#2004](https://github.com/influxdata/chronograf/pull/2004): Fix DE query templates dropdown disappearance
1. [#2006](https://github.com/influxdata/chronograf/pull/2006): Fix no alert for duplicate db name
1. [#2015](https://github.com/influxdata/chronograf/pull/2015): Chronograf shows real status for windows hosts when metrics are saved in non-default db - thank you, @ar7z1!
1. [#2019](https://github.com/influxdata/chronograf/pull/2006): Fix false error warning for duplicate kapacitor name
1. [#2018](https://github.com/influxdata/chronograf/pull/2018): Fix unresponsive display options and query builder in dashboards
1. [#1996](https://github.com/influxdata/chronograf/pull/1996): Able to switch InfluxDB sources on a per graph basis

### Features
1. [#1885](https://github.com/influxdata/chronograf/pull/1885): Add `fill` options to data explorer and dashboard queries
1. [#1978](https://github.com/influxdata/chronograf/pull/1978): Support editing kapacitor TICKScript
1. [#1721](https://github.com/influxdata/chronograf/pull/1721): Introduce the TICKscript editor UI
1. [#1992](https://github.com/influxdata/chronograf/pull/1992): Add .csv download button to data explorer
1. [#2082](https://github.com/influxdata/chronograf/pull/2082): Add Data Explorer InfluxQL query and location query synchronization, so queries can be shared via a a URL
1. [#1996](https://github.com/influxdata/chronograf/pull/1996): Able to switch InfluxDB sources on a per graph basis
1. [#2041](https://github.com/influxdata/chronograf/pull/2041): Add now() as an option in the Dashboard date picker

### UI Improvements
1. [#2002](https://github.com/influxdata/chronograf/pull/2002): Require a second click when deleting a dashboard cell
1. [#2002](https://github.com/influxdata/chronograf/pull/2002): Sort database list in Schema Explorer alphabetically
1. [#2002](https://github.com/influxdata/chronograf/pull/2002): Improve usability of dashboard cell context menus
1. [#2002](https://github.com/influxdata/chronograf/pull/2002): Move dashboard cell renaming UI into Cell Editor Overlay
1. [#2040](https://github.com/influxdata/chronograf/pull/2040): Prevent the legend from overlapping graphs at the bottom of the screen
1. [#2054](https://github.com/influxdata/chronograf/pull/2054): Add a "Plus" icon to every button with an Add or Create action for clarity and consistency
1. [#2052](https://github.com/influxdata/chronograf/pull/2052): Make hovering over series smoother
1. [#2071](https://github.com/influxdata/chronograf/pull/2071): Reduce the number of pixels per cell to one point per 3 pixels
1. [#2072](https://github.com/influxdata/chronograf/pull/2072): Remove tabs from Data Explorer
1. [#2057](https://github.com/influxdata/chronograf/pull/2057): Improve appearance of placeholder text in inputs
1. [#2057](https://github.com/influxdata/chronograf/pull/2057): Add ability to use "Default" values in Source Connection form
1. [#2069](https://github.com/influxdata/chronograf/pull/2069): Display name & port in SourceIndicator tooltip
1. [#2078](https://github.com/influxdata/chronograf/pull/2078): Improve UX/UI of Kapacitor Rule Builder to be more intuitive
1. [#2078](https://github.com/influxdata/chronograf/pull/2078): Rename "Measurements" to "Measurements & Tags" in Query Builder

## v1.3.8.1 [unreleased]
### Bug Fixes
### Features

### UI Improvements

## v1.3.8.0 [2017-09-07]
### Bug Fixes
1. [#1886](https://github.com/influxdata/chronograf/pull/1886): Fix the limit of 100 alert rules on alert rules page
1. [#1930](https://github.com/influxdata/chronograf/pull/1930): Fix graphs when y-values are constant
1. [#1951](https://github.com/influxdata/chronograf/pull/1951): Fix crosshair not being removed when user leaves graph
1. [#1943](https://github.com/influxdata/chronograf/pull/1943): Fix inability to add kapacitor from source page on fresh install
1. [#1947](https://github.com/influxdata/chronograf/pull/1947): Fix DataExplorer crashing if a field property is not present in the queryConfig
1. [#1957](https://github.com/influxdata/chronograf/pull/1957): Fix the max y value of stacked graphs preventing display of the upper bounds of the chart
1. [#1969](https://github.com/influxdata/chronograf/pull/1969): Fix for delayed selection of template variables using URL query params
1. [#1982](https://github.com/influxdata/chronograf/pull/1982): Fix return code on meta nodes when raft redirects to leader

### Features
1. [#1928](https://github.com/influxdata/chronograf/pull/1928): Add prefix, suffix, scale, and other y-axis formatting for cells in dashboards
1. [#1934](https://github.com/influxdata/chronograf/pull/1934): Update the group by time when zooming in graphs
1. [#1945](https://github.com/influxdata/chronograf/pull/1945): Add the ability to link directly to presentation mode in dashboards with the `present` boolean query parameter in the URL
1. [#1969](https://github.com/influxdata/chronograf/pull/1969): Add the ability to select a template variable via a URL parameter

### UI Improvements
1. [#1933](https://github.com/influxdata/chronograf/pull/1933): Use line-stacked graph type for memory information - thank you, @Joxit!
1. [#1940](https://github.com/influxdata/chronograf/pull/1940): Improve cell sizes in Admin Database tables
1. [#1942](https://github.com/influxdata/chronograf/pull/1942): Polish appearance of optional alert parameters in Kapacitor rule builder
1. [#1944](https://github.com/influxdata/chronograf/pull/1944): Add active state for Status page navbar icon
1. [#1944](https://github.com/influxdata/chronograf/pull/1944): Improve UX of navigation to a sub-nav item in the navbar
1. [#1971](https://github.com/influxdata/chronograf/pull/1971): Resolve confusing deadman trigger alert rule UI

## v1.3.7.0 [2017-08-23]
### Features
1. [#1928](https://github.com/influxdata/chronograf/pull/1928): Add prefix, suffix, scale, and other y-axis formatting

### UI Improvements

## v1.3.7.0
### Bug Fixes
1. [#1795](https://github.com/influxdata/chronograf/pull/1795): Fix uptime status on Windows hosts running Telegraf
1. [#1715](https://github.com/influxdata/chronograf/pull/1715): Chronograf now renders on IE11.
1. [#1870](https://github.com/influxdata/chronograf/pull/1870): Fix console error for placing prop on div
1. [#1864](https://github.com/influxdata/chronograf/pull/1864): Fix Write Data form upload button and add `onDragExit` handler
1. [#1891](https://github.com/influxdata/chronograf/pull/1891): Fix Kapacitor config for PagerDuty via the UI
1. [#1872](https://github.com/influxdata/chronograf/pull/1872): Prevent stats in the legend from wrapping line

### Features
1. [#1863](https://github.com/influxdata/chronograf/pull/1863): Improve 'new-sources' server flag example by adding 'type' key

### UI Improvements
1. [#1862](https://github.com/influxdata/chronograf/pull/1862): Show "Add Graph" button on cells with no queries

## v1.3.6.1 [2017-08-14]
**Upgrade Note** This release (1.3.6.1) fixes a possibly data corruption issue with dashboard cells' graph types. If you upgraded to 1.3.6.0 and visited any dashboard, once you have then upgraded to this release (1.3.6.1) you will need to manually reset the graph type for every cell via the cell's caret --> Edit --> Display Options. If you upgraded directly to 1.3.6.1, you should not experience this issue.

## Bug Fixes
1. [#1795](https://github.com/influxdata/chronograf/pull/1795): Fix uptime status on Windows hosts running Telegraf
1. [#1715](https://github.com/influxdata/chronograf/pull/1715): Chronograf now renders on IE11.
1. [#1870](https://github.com/influxdata/chronograf/pull/1870): Fix console error for placing prop on div
1. [#1864](https://github.com/influxdata/chronograf/pull/1864): Fix Write Data form upload button and add `onDragExit` handler
1. [#1866](https://github.com/influxdata/chronograf/pull/1866): Fix missing cell type (and consequently single-stat)
1. [#1891](https://github.com/influxdata/chronograf/pull/1891): Fix Kapacitor config for PagerDuty via the UI
1. [#1897](https://github.com/influxdata/chronograf/pull/1897): Fix regression from [#1864](https://github.com/influxdata/chronograf/pull/1864) and redesign drag & drop interaction
1. [#1872](https://github.com/influxdata/chronograf/pull/1872): Prevent stats in the legend from wrapping line
1. [#1899](https://github.com/influxdata/chronograf/pull/1899): Fix raw query editor in Data Explorer not using selected time
1. [#1922](https://github.com/influxdata/chronograf/pull/1922): Fix Safari display issues in the Cell Editor display options
1. [#1715](https://github.com/influxdata/chronograf/pull/1715): Chronograf now renders on IE11.
1. [#1866](https://github.com/influxdata/chronograf/pull/1866): Fix missing cell type (and consequently single-stat)
1. [#1866](https://github.com/influxdata/chronograf/pull/1866): Fix data corruption issue with dashboard graph types
    **Note**: If you upgraded to 1.3.6.0 and visited any dashboard, you will need to manually reset the graph type for every cell via the cell's caret -> Edit -> Display Options.
1. [#1870](https://github.com/influxdata/chronograf/pull/1870): Fix console error for placing prop on div
1. [#1845](https://github.com/influxdata/chronograf/pull/1845): Fix inaccessible scroll bar in Data Explorer table
1. [#1866](https://github.com/influxdata/chronograf/pull/1866): Fix non-persistence of dashboard graph types
1. [#1872](https://github.com/influxdata/chronograf/pull/1872): Prevent stats in the legend from wrapping line


### Features
1. [#1863](https://github.com/influxdata/chronograf/pull/1863): Improve 'new-sources' server flag example by adding 'type' key
1. [#1898](https://github.com/influxdata/chronograf/pull/1898): Add an input and validation to custom time range calendar dropdowns
1. [#1904](https://github.com/influxdata/chronograf/pull/1904): Add support for selecting template variables with URL params
1. [#1859](https://github.com/influxdata/chronograf/pull/1859): Add y-axis controls to the API for layouts

### UI Improvements
1. [#1862](https://github.com/influxdata/chronograf/pull/1862): Show "Add Graph" button on cells with no queries

## v1.3.6.1 [2017-08-14]
**Upgrade Note** This release (1.3.6.1) fixes a possibly data corruption issue with dashboard cells' graph types. If you upgraded to 1.3.6.0 and visited any dashboard, once you have then upgraded to this release (1.3.6.1) you will need to manually reset the graph type for every cell via the cell's caret --> Edit --> Display Options. If you upgraded directly to 1.3.6.1, you should not experience this issue.

### Bug Fixes
1. [#1845](https://github.com/influxdata/chronograf/pull/1845): Fix inaccessible scroll bar in Data Explorer table
1. [#1866](https://github.com/influxdata/chronograf/pull/1866): Fix non-persistence of dashboard graph types

### Features
1. [#1859](https://github.com/influxdata/chronograf/pull/1859): Add y-axis controls to the API for layouts

### UI Improvements
1. [#1846](https://github.com/influxdata/chronograf/pull/1846): Increase screen real estate of Query Maker in the Cell Editor Overlay

## v1.3.6.0 [2017-08-08]
### Bug Fixes
1. [#1798](https://github.com/influxdata/chronograf/pull/1798): Fix domain not updating in visualizations when changing time range manually
1. [#1799](https://github.com/influxdata/chronograf/pull/1799): Prevent console error spam from Dygraph's synchronize method when a dashboard has only one graph
1. [#1813](https://github.com/influxdata/chronograf/pull/1813): Guarantee UUID for each Alert Table key to prevent dropping items when keys overlap
1. [#1795](https://github.com/influxdata/chronograf/pull/1795): Fix uptime status on Windows hosts running Telegraf
1. [#1715](https://github.com/influxdata/chronograf/pull/1715): Chronograf now renders properly on IE11.

### Features
1. [#1744](https://github.com/influxdata/chronograf/pull/1744): Add a few time range shortcuts to the custom time range menu
1. [#1714](https://github.com/influxdata/chronograf/pull/1714): Add ability to edit a dashboard graph's y-axis bounds
1. [#1714](https://github.com/influxdata/chronograf/pull/1714): Add ability to edit a dashboard graph's y-axis label
1. [#1744](https://github.com/influxdata/chronograf/pull/1744): Add a few pre-set time range selections to the custom time range menu-- be sure to add a sensible GROUP BY
1. [#1744](https://github.com/influxdata/chronograf/pull/1744): Add a few time range shortcuts to the custom time range menu

### UI Improvements
1. [#1796](https://github.com/influxdata/chronograf/pull/1796): Add spinner write data modal to indicate data is being written
1. [#1805](https://github.com/influxdata/chronograf/pull/1805): Fix bar graphs overlapping
1. [#1805](https://github.com/influxdata/chronograf/pull/1805): Assign a series consistent coloring when it appears in multiple cells
1. [#1800](https://github.com/influxdata/chronograf/pull/1800): Increase size of line protocol manual entry in Data Explorer's Write Data overlay
1. [#1812](https://github.com/influxdata/chronograf/pull/1812): Improve error message when request for Status Page News Feed fails
1. [#1858](https://github.com/influxdata/chronograf/pull/1858): Provide affirmative UI choice for 'auto' in DisplayOptions with new toggle-based component

## v1.3.5.0 [2017-07-27]
### Bug Fixes
1. [#1708](https://github.com/influxdata/chronograf/pull/1708): Fix z-index issue in dashboard cell context menu
1. [#1752](https://github.com/influxdata/chronograf/pull/1752): Clarify BoltPath server flag help text by making example the default path
1. [#1703](https://github.com/influxdata/chronograf/pull/1703): Fix cell name cancel not reverting to original name
1. [#1751](https://github.com/influxdata/chronograf/pull/1751): Fix typo that may have affected PagerDuty node creation in Kapacitor
1. [#1756](https://github.com/influxdata/chronograf/pull/1756): Prevent 'auto' GROUP BY as option in Kapacitor rule builder when applying a function to a field
1. [#1773](https://github.com/influxdata/chronograf/pull/1773): Prevent clipped buttons in Rule Builder, Data Explorer, and Configuration pages
1. [#1776](https://github.com/influxdata/chronograf/pull/1776): Fix JWT for the write path
1. [#1777](https://github.com/influxdata/chronograf/pull/1777): Disentangle client Kapacitor rule creation from Data Explorer query creation

### Features
1. [#1717](https://github.com/influxdata/chronograf/pull/1717): View server generated TICKscripts
1. [#1681](https://github.com/influxdata/chronograf/pull/1681): Add the ability to select Custom Time Ranges in the Hostpages, Data Explorer, and Dashboards
1. [#1752](https://github.com/influxdata/chronograf/pull/1752): Clarify BoltPath server flag help text by making example the default path
1. [#1738](https://github.com/influxdata/chronograf/pull/1738): Add shared secret JWT authorization to InfluxDB
1. [#1724](https://github.com/influxdata/chronograf/pull/1724): Add Pushover alert support
1. [#1762](https://github.com/influxdata/chronograf/pull/1762): Restore all supported Kapacitor services when creating rules, and add most optional message parameters
1. [#1681](https://github.com/influxdata/chronograf/pull/1681): Add the ability to select Custom Time Ranges in the Hostpages, Data Explorer, and Dashboards.
1. [#1717](https://github.com/influxdata/chronograf/pull/1717): View server generated TICKscripts

### UI Improvements
1. [#1707](https://github.com/influxdata/chronograf/pull/1707): Polish alerts table in status page to wrap text less
1. [#1770](https://github.com/influxdata/chronograf/pull/1770): Specify that version is for Chronograf on Configuration page
1. [#1779](https://github.com/influxdata/chronograf/pull/1779): Move custom time range indicator on cells into corner when in presentation mode
1. [#1779](https://github.com/influxdata/chronograf/pull/1779): Highlight legend "Snip" toggle when active

## v1.3.4.0 [2017-07-10]
### Bug Fixes
1. [#1612](https://github.com/influxdata/chronograf/pull/1612): Disallow writing to \_internal in the Data Explorer
1. [#1655](https://github.com/influxdata/chronograf/pull/1655): Add more than one color to Line+Stat graphs
1. [#1688](https://github.com/influxdata/chronograf/pull/1688): Fix updating Retention Policies in single-node InfluxDB instances
1. [#1689](https://github.com/influxdata/chronograf/pull/1689): Lock the width of Template Variable dropdown menus to the size of their longest option

### Features
1. [#1645](https://github.com/influxdata/chronograf/pull/1645): Add Auth0 as a supported OAuth2 provider
1. [#1660](https://github.com/influxdata/chronograf/pull/1660): Add ability to add custom links to User menu via server CLI or ENV vars
1. [#1660](https://github.com/influxdata/chronograf/pull/1660): Allow users to configure custom links on startup that will appear under the User menu in the sidebar
1. [#1674](https://github.com/influxdata/chronograf/pull/1674): Add support for Auth0 organizations
1. [#1695](https://github.com/influxdata/chronograf/pull/1695): Allow users to configure InfluxDB and Kapacitor sources on startup

### UI Improvements
1. [#1644](https://github.com/influxdata/chronograf/pull/1644): Redesign Alerts History table on Status Page to have sticky headers
1. [#1581](https://github.com/influxdata/chronograf/pull/1581): Refresh Template Variable values on Dashboard page load
1. [#1655](https://github.com/influxdata/chronograf/pull/1655): Display current version of Chronograf at the bottom of Configuration page
1. [#1655](https://github.com/influxdata/chronograf/pull/1655): Redesign Dashboards table and sort them alphabetically
1. [#1655](https://github.com/influxdata/chronograf/pull/1655): Bring design of navigation sidebar in line with Branding Documentation

## v1.3.3.3 [2017-06-21]
### Bug Fixes
1. [1651](https://github.com/influxdata/chronograf/pull/1651): Add back in x and y axes and revert some style changes on Line + Single Stat graphs

## v1.3.3.2 [2017-06-21]
### Bug Fixes

## v1.3.3.3 [2017-06-21]
### Bug Fixes
1. [1651](https://github.com/influxdata/chronograf/pull/1651): Add back in x and y axes and revert some style changes on Line + Single Stat graphs

## v1.3.3.2 [2017-06-21]
### Bug Fixes
1. [1650](https://github.com/influxdata/chronograf/pull/1650): Fix broken cpu reporting on hosts page and normalize InfluxQL

## v1.3.3.1 [2017-06-21]
### Bug Fixes
1. [#1641](https://github.com/influxdata/chronograf/pull/1641): Fix enable / disable being out of sync on Kapacitor Rules Page

### Features
1. [#1647](https://github.com/influxdata/chronograf/pull/1647): Add file uploader to Data Explorer for write protocol
### UI Improvements
1. [#1642](https://github.com/influxdata/chronograf/pull/1642): Do not prefix basepath to external link for news feed

## v1.3.3.0 [2017-06-19]

### Bug Fixes
1. [#1512](https://github.com/influxdata/chronograf/pull/1512): Prevent legend from flowing over window bottom bound
1. [#1600](https://github.com/influxdata/chronograf/pull/1600): Prevent Kapacitor configurations from having the same name
1. [#1600](https://github.com/influxdata/chronograf/pull/1600): Limit Kapacitor configuration names to 33 characters to fix display bug
1. [#1622](https://github.com/influxdata/chronograf/pull/1622): Use function selector grid in Kapacitor rule builder query maker instead of dropdown

### Features
1. [#1512](https://github.com/influxdata/chronograf/pull/1512): Synchronize vertical crosshair at same time across all graphs in a dashboard
1. [#1609](https://github.com/influxdata/chronograf/pull/1609): Add automatic GROUP BY (time) functionality to dashboards
1. [#1608](https://github.com/influxdata/chronograf/pull/1608): Add a Status Page with Recent Alerts bar graph, Recent Alerts table, News Feed, and Getting Started widgets

### UI Improvements
1. [#1512](https://github.com/influxdata/chronograf/pull/1512): When dashboard time range is changed, reset graphs that are zoomed in
1. [#1599](https://github.com/influxdata/chronograf/pull/1599): Bar graph option added to dashboard
1. [#1600](https://github.com/influxdata/chronograf/pull/1600): Redesign source management table to be more intuitive
1. [#1600](https://github.com/influxdata/chronograf/pull/1600): Redesign Line + Single Stat cells to appear more like a sparkline, and improve legibility
1. [#1639](https://github.com/influxdata/chronograf/pull/1639): Improve graph synchronization performance

## v1.3.2.1 [2017-06-06]

### Bug Fixes
1. [#1594](https://github.com/influxdata/chronograf/pull/1594): Restore Line + Single Stat styles

## v1.3.2.0 [2017-06-05]

### Bug Fixes
1. [#1530](https://github.com/influxdata/chronograf/pull/1530): Update the query config's field ordering to always match the input query
1. [#1535](https://github.com/influxdata/chronograf/pull/1535): Allow users to add functions to existing Kapacitor rules
1. [#1564](https://github.com/influxdata/chronograf/pull/1564): Fix logout menu item regression
1. [#1562](https://github.com/influxdata/chronograf/pull/1562): Fix InfluxQL parsing with multiple tag values for a tag key
1. [#1582](https://github.com/influxdata/chronograf/pull/1582): Fix load localStorage and warning UX on fresh Chronograf install
1. [#1584](https://github.com/influxdata/chronograf/pull/1584): Show submenus when the alert notification is present

### Features
  1. [#1537](https://github.com/influxdata/chronograf/pull/1537): Add UI to the Data Explorer for [writing data to InfluxDB](https://docs.influxdata.com/chronograf/latest/guides/transition-web-admin-interface/#writing-data)

### UI Improvements
  1. [#1508](https://github.com/influxdata/chronograf/pull/1508): Make the enter and escape keys perform as expected when renaming dashboards
  1. [#1524](https://github.com/influxdata/chronograf/pull/1524): Improve copy on the Kapacitor configuration page
  1. [#1549](https://github.com/influxdata/chronograf/pull/1549): Reset graph zoom when the user selects a new time range
  1. [#1544](https://github.com/influxdata/chronograf/pull/1544): Upgrade to new version of Influx Theme, and remove excess stylesheets
  1. [#1567](https://github.com/influxdata/chronograf/pull/1567): Replace the user icon with a solid style
  1. [#1561](https://github.com/influxdata/chronograf/pull/1561): Disable query save in cell editor mode if the query does not have a database, measurement, and field
  1. [#1575](https://github.com/influxdata/chronograf/pull/1575): Improve UX of applying functions to fields in the query builder
  1. [#1560](https://github.com/influxdata/chronograf/pull/1560): Apply mean to fields by default

## v1.3.1.0 [2017-05-22]

### Release notes

In versions 1.3.1+, installing a new version of Chronograf automatically clears the localStorage settings.

### Bug Fixes
  1. [#1450](https://github.com/influxdata/chronograf/pull/1450): Fix infinite spinner when `/chronograf` is a [basepath](https://docs.influxdata.com/chronograf/v1.3/administration/configuration/#p-basepath)
  1. [#1472](https://github.com/influxdata/chronograf/pull/1472): Remove the query templates dropdown from dashboard cell editor mode
  1. [#1458](https://github.com/influxdata/chronograf/pull/1458): New versions of Chronograf automatically clear localStorage settings
  1. [#1464](https://github.com/influxdata/chronograf/pull/1464): Fix the backwards sort arrows in table column headers
  1. [#1464](https://github.com/influxdata/chronograf/pull/1464): Fix the loading spinner on graphs
  1. [#1485](https://github.com/influxdata/chronograf/pull/1485): Filter out any template variable values that are empty, whitespace, or duplicates
  1. [#1484](https://github.com/influxdata/chronograf/pull/1484): Allow user to select SingleStat as Visualization Type before adding any queries and continue to be able to click Add Query
  1. [#1349](https://github.com/influxdata/chronograf/pull/1349): Add query for windows uptime
  1. [#1484](https://github.com/influxdata/chronograf/pull/1484): Allow users to click the add query button after selecting singleStat as the [visualization type](https://docs.influxdata.com/chronograf/v1.3/troubleshooting/frequently-asked-questions/#what-visualization-types-does-chronograf-support)
  1. [#1349](https://github.com/influxdata/chronograf/pull/1349): Add a query for windows uptime - thank you, @brianbaker!

### Features
  1. [#1477](https://github.com/influxdata/chronograf/pull/1477): Add log [event handler](https://docs.influxdata.com/chronograf/v1.3/troubleshooting/frequently-asked-questions/#what-kapacitor-event-handlers-are-supported-in-chronograf) - thank you, @mpchadwick!
  1. [#1491](https://github.com/influxdata/chronograf/pull/1491): Update Go (golang) vendoring to dep and committed vendor directory
  1. [#1500](https://github.com/influxdata/chronograf/pull/1500): Add autocomplete functionality to [template variable](https://docs.influxdata.com/chronograf/v1.3/guides/dashboard-template-variables/) dropdowns

### UI Improvements
  1. [#1451](https://github.com/influxdata/chronograf/pull/1451): Refactor scrollbars to support non-webkit browsers
  1. [#1453](https://github.com/influxdata/chronograf/pull/1453): Increase the query builder's default height in cell editor mode and in the data explorer
  1. [#1453](https://github.com/influxdata/chronograf/pull/1453): Give QueryMaker a greater initial height than Visualization
  1. [#1475](https://github.com/influxdata/chronograf/pull/1475): Add ability to toggle visibility of the Template Control Bar
  1. [#1464](https://github.com/influxdata/chronograf/pull/1464): Make the [template variables](https://docs.influxdata.com/chronograf/v1.3/guides/dashboard-template-variables/) manager more space efficient
  1. [#1464](https://github.com/influxdata/chronograf/pull/1464): Add page spinners to pages that did not have them
  1. [#1464](https://github.com/influxdata/chronograf/pull/1464): Denote which source is connected in the sources table
  1. [#1464](https://github.com/influxdata/chronograf/pull/1464): Make the logout button consistent with design
  1. [#1478](https://github.com/influxdata/chronograf/pull/1478): Use milliseconds in the InfluxDB dashboard instead of nanoseconds
  1. [#1498](https://github.com/influxdata/chronograf/pull/1498): Notify users when local settings are cleared

## v1.3.0 [2017-05-09]

### Bug Fixes
  1. [#1364](https://github.com/influxdata/chronograf/pull/1364): Fix the link to home when using the `--basepath` option
  1. [#1370](https://github.com/influxdata/chronograf/pull/1370): Remove the notification to login on the login page
  1. [#1376](https://github.com/influxdata/chronograf/pull/1376): Support queries that perform math on functions
  1. [#1399](https://github.com/influxdata/chronograf/pull/1399): Prevent the creation of blank template variables
  1. [#1406](https://github.com/influxdata/chronograf/pull/1406): Ensure thresholds for Kapacitor Rule Alerts appear on page load
  1. [#1412](https://github.com/influxdata/chronograf/pull/1412): Update the Kapacitor configuration page when the configuration changes
  1. [#1407](https://github.com/influxdata/chronograf/pull/1407): Fix Authentication when using Chronograf with a set `basepath`
  1. [#1417](https://github.com/influxdata/chronograf/pull/1417): Support escaping from presentation mode in Safari
  1. [#1365](https://github.com/influxdata/chronograf/pull/1365): Show red indicator on Hosts Page for an offline host
  1. [#1379](https://github.com/influxdata/chronograf/pull/1379): Re-implement level colors on the alerts page
  1. [#1433](https://github.com/influxdata/chronograf/pull/1433): Fix router bug introduced by upgrading to react-router v3.0
  1. [#1435](https://github.com/influxdata/chronograf/pull/1435): Show legend on Line+Stat visualization type
  1. [#1436](https://github.com/influxdata/chronograf/pull/1436): Prevent queries with `:dashboardTime:` from breaking the query builder

### Features
  1. [#1382](https://github.com/influxdata/chronograf/pull/1382): Add line-protocol proxy for InfluxDB/InfluxEnterprise Cluster data sources
  1. [#1391](https://github.com/influxdata/chronograf/pull/1391): Add `:dashboardTime:` to support cell-specific time ranges on dashboards
  1. [#1201](https://github.com/influxdata/chronograf/pull/1201): Add support for enabling and disabling TICKscripts that were created outside Chronograf
  1. [#1401](https://github.com/influxdata/chronograf/pull/1401): Allow users to delete Kapacitor configurations

### UI Improvements
  1. [#1378](https://github.com/influxdata/chronograf/pull/1378): Save user-provided relative time ranges in cells
  1. [#1373](https://github.com/influxdata/chronograf/pull/1373): Improve how cell legends and options appear on dashboards
  1. [#1385](https://github.com/influxdata/chronograf/pull/1385): Combine the measurements and tags columns in the Data Explorer and implement a new design for applying functions to fields
  1. [#602](https://github.com/influxdata/chronograf/pull/602): Normalize the terminology in Chronograf
  1. [#1392](https://github.com/influxdata/chronograf/pull/1392): Make overlays full-screen
  1. [#1395](https://github.com/influxdata/chronograf/pull/1395):Change the default global time range to past 1 hour
  1. [#1439](https://github.com/influxdata/chronograf/pull/1439): Add Source Indicator icon to the Configuration and Admin pages

## v1.2.0-beta10 [2017-04-28]

### Bug Fixes
  1. [#1337](https://github.com/influxdata/chronograf/pull/1337): Add support for blank hostnames on the Host List page
  1. [#1340](https://github.com/influxdata/chronograf/pull/1340): Fix case where the Explorer and cell editor falsely assumed there was no active query
  1. [#1338](https://github.com/influxdata/chronograf/pull/1338): Require url and name when adding a new source
  1. [#1348](https://github.com/influxdata/chronograf/pull/1348): Fix broken `Add Kapacitor` link on the Alerts page - thank you, @nickysemenza

### Features

  1. [#1154](https://github.com/influxdata/chronograf/issues/1154): Add template variables to Chronograf's customized dashboards
  1. [#1351](https://github.com/influxdata/chronograf/pull/1351): Add a canned dashboard for [phpfpm](https://github.com/influxdata/telegraf/tree/master/plugins/inputs/phpfpm) - thank you, @nickysemenza

### UI Improvements
  1. [#1335](https://github.com/influxdata/chronograf/pull/1335): Improve UX for sanitized Kapacitor event handler settings
  1. [#1342](https://github.com/influxdata/chronograf/pull/1342): Fix DB Management's abrupt database sort; only sort databases after refresh/returning to page
  1. [#1344](https://github.com/influxdata/chronograf/pull/1344): Remove the empty, default Kubernetes dashboard
  1. [#1340](https://github.com/influxdata/chronograf/pull/1340): Automatically switch to table view the query is a meta query

## v1.2.0-beta9 [2017-04-21]

### Bug Fixes
  1. [#1257](https://github.com/influxdata/chronograf/issues/1257): Fix function selection in the query builder
  1. [#1244](https://github.com/influxdata/chronograf/pull/1244): Fix the environment variable name for Google client secret
  1. [#1269](https://github.com/influxdata/chronograf/issues/1269): Add more functionality to the explorer's query generation process
  1. [#1318](https://github.com/influxdata/chronograf/issues/1318): Fix JWT refresh for auth-durations of zero and less than five minutes
  1. [#1332](https://github.com/influxdata/chronograf/pull/1332): Remove table toggle from dashboard visualization
  1. [#1335](https://github.com/influxdata/chronograf/pull/1335): Improve UX for sanitized kapacitor settings


### Features
  1. [#1292](https://github.com/influxdata/chronograf/pull/1292): Introduce Template Variable Manager
  1. [#1232](https://github.com/influxdata/chronograf/pull/1232): Fuse the query builder and raw query editor
  1. [#1265](https://github.com/influxdata/chronograf/pull/1265): Refactor the router to use auth and force /login route when auth expires
  1. [#1286](https://github.com/influxdata/chronograf/pull/1286): Add refreshing JWTs for authentication
  1. [#1316](https://github.com/influxdata/chronograf/pull/1316): Add templates API scoped within a dashboard
  1. [#1311](https://github.com/influxdata/chronograf/pull/1311): Display currently selected values in TVControlBar
  1. [#1315](https://github.com/influxdata/chronograf/pull/1315): Send selected TV values to proxy
  1. [#1302](https://github.com/influxdata/chronograf/pull/1302): Add support for multiple Kapacitors per InfluxDB source

### UI Improvements
  1. [#1259](https://github.com/influxdata/chronograf/pull/1259): Add a default display for empty dashboard
  1. [#1258](https://github.com/influxdata/chronograf/pull/1258): Display Kapacitor alert endpoint options as radio button group
  1. [#1321](https://github.com/influxdata/chronograf/pull/1321): Add yellow color to UI, Query Editor warnings are now appropriately colored

## v1.2.0-beta8 [2017-04-07]

### Bug Fixes
  1. [#1104](https://github.com/influxdata/chronograf/pull/1104): Fix Windows hosts on the host list page
  1. [#1125](https://github.com/influxdata/chronograf/pull/1125): Show cell name when editing dashboard cells
  1. [#1134](https://github.com/influxdata/chronograf/pull/1134): Fix Enterprise Kapacitor authentication
  1. [#1142](https://github.com/influxdata/chronograf/pull/1142): Fix Telegram Kapacitor configuration to display the correct disableNotification setting
  1. [#1124](https://github.com/influxdata/chronograf/pull/1124): Fix broken graph spinner in the explorer and when editing dashboard cells
  1. [#1124](https://github.com/influxdata/chronograf/pull/1124): Fix obscured legends in dashboards
  1. [#1149](https://github.com/influxdata/chronograf/pull/1149): Exit presentation mode on dashboards when using the browser back button
  1. [#1152](https://github.com/influxdata/chronograf/pull/1152): Widen single column results in the explorer
  1. [#1164](https://github.com/influxdata/chronograf/pull/1164): Restore ability to save raw queries to a dashboard cell
  1. [#1115](https://github.com/influxdata/chronograf/pull/1115): Fix `--basepath` issue where content would fail to render under certain circumstances
  1. [#1173](https://github.com/influxdata/chronograf/pull/1173): Actually save emails in Kapacitor alerts
  1. [#1178](https://github.com/influxdata/chronograf/pull/1178): Ensure Safari renders the explorer and CellEditorOverlay correctly
  1. [#1182](https://github.com/influxdata/chronograf/pull/1182): Fix empty tags for non-default retention policies
  1. [#1179](https://github.com/influxdata/chronograf/pull/1179): Render databases without retention policies on the admin page
  1. [#1128](https://github.com/influxdata/chronograf/pull/1128): Fix dashboard cell repositioning 👻
  1. [#1189](https://github.com/influxdata/chronograf/pull/1189): Improve dashboard cell renaming UX
  1. [#1202](https://github.com/influxdata/chronograf/pull/1202): Fix server returning unquoted InfluxQL keyword identifiers (e.g. `mean(count)`)
  1. [#1203](https://github.com/influxdata/chronograf/pull/1203): Fix redirect with authentication in Chronograf for InfluxEnterprise
  1. [#1095](https://github.com/influxdata/chronograf/pull/1095): Restore the logout button
  1. [#1209](https://github.com/influxdata/chronograf/pull/1209): Ask for the HipChat subdomain instead of the entire HipChat URL in the HipChat Kapacitor configuration
  1. [#1223](https://github.com/influxdata/chronograf/pull/1223): Use vhost as Chronograf's proxy to Kapacitor
  1. [#1205](https://github.com/influxdata/chronograf/pull/1205): Allow initial source to be an InfluxEnterprise source

### Features
  1. [#1112](https://github.com/influxdata/chronograf/pull/1112): Add ability to delete a dashboard
  1. [#1120](https://github.com/influxdata/chronograf/pull/1120): Allow admins to update user passwords
  1. [#1129](https://github.com/influxdata/chronograf/pull/1129): Allow InfluxDB and Kapacitor configuration via environment vars or CLI options
  1. [#1130](https://github.com/influxdata/chronograf/pull/1130): Add loading spinner to the alert history page
  1. [#1168](https://github.com/influxdata/chronograf/pull/1168): Expand support for `--basepath` on some load balancers
  1. [#1204](https://github.com/influxdata/chronograf/pull/1204): Add Slack channel per Kapacitor alert rule configuration
  1. [#1119](https://github.com/influxdata/chronograf/pull/1119): Add new auth duration CLI option; add client heartbeat
  1. [#1207](https://github.com/influxdata/chronograf/pull/1207): Add support for custom OAuth2 providers
  1. [#1212](https://github.com/influxdata/chronograf/pull/1212): Add meta query templates and loading animation to the RawQueryEditor
  1. [#1221](https://github.com/influxdata/chronograf/pull/1221): Remove the default query from empty cells on dashboards
  1. [#1101](https://github.com/influxdata/chronograf/pull/1101): Compress InfluxQL responses with gzip

### UI Improvements
  1. [#1132](https://github.com/influxdata/chronograf/pull/1132): Show blue strip next to active tab on the sidebar
  1. [#1135](https://github.com/influxdata/chronograf/pull/1135): Clarify Kapacitor alert configuration for Telegram
  1. [#1137](https://github.com/influxdata/chronograf/pull/1137): Clarify Kapacitor alert configuration for HipChat
  1. [#1136](https://github.com/influxdata/chronograf/pull/1136): Remove series highlighting in line graphs
  1. [#1124](https://github.com/influxdata/chronograf/pull/1124): Polish UI:
    * Polish dashboard cell drag interaction
    * Use Hover-To-Reveal UI pattern in all tables
    * Clarify source Indicator & Graph Tips
    * Improve DB Management page UI
  1. [#1187](https://github.com/influxdata/chronograf/pull/1187): Replace kill query confirmation modal with confirm buttons
  1. [#1185](https://github.com/influxdata/chronograf/pull/1185): Alphabetically sort databases and retention policies on the admin page
  1. [#1199](https://github.com/influxdata/chronograf/pull/1199): Move rename cell functionality to cell dropdown menu
  1. [#1211](https://github.com/influxdata/chronograf/pull/1211): Reverse the positioning of the graph visualization and the query builder on the Data Explorer page
  1. [#1222](https://github.com/influxdata/chronograf/pull/1222): Isolate cell repositioning to just those affected by adding a new cell

## v1.2.0-beta7 [2017-03-28]
### Bug Fixes
  1. [#1008](https://github.com/influxdata/chronograf/issues/1008): Fix unexpected redirection to create sources page when deleting a source
  1. [#1067](https://github.com/influxdata/chronograf/issues/1067): Fix issue creating retention policies
  1. [#1068](https://github.com/influxdata/chronograf/issues/1068): Fix issue deleting databases
  1. [#1078](https://github.com/influxdata/chronograf/issues/1078): Fix cell resizing in dashboards
  1. [#1070](https://github.com/influxdata/chronograf/issues/1070): Save GROUP BY tag(s) clauses on dashboards
  1. [#1086](https://github.com/influxdata/chronograf/issues/1086): Fix validation for deleting databases

### Features

### UI Improvements
  1. [#1092](https://github.com/influxdata/chronograf/pull/1092): Persist and render Dashboard Cell groupby queries


## v1.2.0-beta6 [2017-03-24]

### Bug Fixes
  1. [#1065](https://github.com/influxdata/chronograf/pull/1065): Add functionality to the `save` and `cancel` buttons on editable dashboards
  2. [#1069](https://github.com/influxdata/chronograf/pull/1069): Make graphs on pre-created dashboards un-editable
  3. [#1085](https://github.com/influxdata/chronograf/pull/1085): Make graphs resizable again
  4. [#1087](https://github.com/influxdata/chronograf/pull/1087): Hosts page now displays proper loading, host count, and error messages.

### Features
  1. [#1056](https://github.com/influxdata/chronograf/pull/1056): Add ability to add a dashboard cell
  2. [#1020](https://github.com/influxdata/chronograf/pull/1020): Allow users to edit cell names on dashboards
  3. [#1015](https://github.com/influxdata/chronograf/pull/1015): Add ability to edit a dashboard cell
  4. [#832](https://github.com/influxdata/chronograf/issues/832): Add a database and retention policy management page
  5. [#1035](https://github.com/influxdata/chronograf/pull/1035): Add ability to move and edit queries between raw InfluxQL mode and Query Builder mode

### UI Improvements

## v1.2.0-beta5 [2017-03-10]

### Bug Fixes
  1. [#936](https://github.com/influxdata/chronograf/pull/936): Fix leaking sockets for InfluxQL queries
  2. [#967](https://github.com/influxdata/chronograf/pull/967): Fix flash of empty graph on auto-refresh when no results were previously returned from a query
  3. [#968](https://github.com/influxdata/chronograf/issue/968): Fix wrong database used in dashboards

### Features
  1. [#993](https://github.com/influxdata/chronograf/pull/993): Add Admin page for managing users, roles, and permissions for [OSS InfluxDB](https://github.com/influxdata/influxdb) and InfluxData's [Enterprise](https://docs.influxdata.com/enterprise/v1.2/) product
  2. [#993](https://github.com/influxdata/chronograf/pull/993): Add Query Management features including the ability to view active queries and stop queries

### UI Improvements
  1. [#989](https://github.com/influxdata/chronograf/pull/989) Add a canned dashboard for mesos
  2. [#993](https://github.com/influxdata/chronograf/pull/993): Improve the multi-select dropdown
  3. [#993](https://github.com/influxdata/chronograf/pull/993): Provide better error information to users

## v1.2.0-beta4 [2017-02-24]

### Bug Fixes
  1. [#882](https://github.com/influxdata/chronograf/pull/882): Fix y-axis graph padding
  2. [#907](https://github.com/influxdata/chronograf/pull/907): Fix react-router warning
  3. [#926](https://github.com/influxdata/chronograf/pull/926): Fix Kapacitor RuleGraph display

### Features
  1. [#873](https://github.com/influxdata/chronograf/pull/873): Add [TLS](https://github.com/influxdata/chronograf/blob/master/docs/tls.md) support
  2. [#885](https://github.com/influxdata/chronograf/issues/885): Add presentation mode to the dashboard page
  3. [#891](https://github.com/influxdata/chronograf/issues/891): Make dashboard visualizations draggable
  4. [#892](https://github.com/influxdata/chronograf/issues/891): Make dashboard visualizations resizable
  5. [#893](https://github.com/influxdata/chronograf/issues/893): Persist dashboard visualization position
  6. [#922](https://github.com/influxdata/chronograf/issues/922): Additional OAuth2 support for [Heroku](https://github.com/influxdata/chronograf/blob/master/docs/auth.md#heroku) and [Google](https://github.com/influxdata/chronograf/blob/master/docs/auth.md#google)
  7. [#781](https://github.com/influxdata/chronograf/issues/781): Add global auto-refresh dropdown to all graph dashboards

### UI Improvements
  1. [#905](https://github.com/influxdata/chronograf/pull/905): Make scroll bar thumb element bigger
  2. [#917](https://github.com/influxdata/chronograf/pull/917): Simplify the sidebar
  3. [#920](https://github.com/influxdata/chronograf/pull/920): Display stacked and step plot graph types
  4. [#851](https://github.com/influxdata/chronograf/pull/851): Add configuration for [InfluxEnterprise](https://portal.influxdata.com/) meta nodes
  5. [#916](https://github.com/influxdata/chronograf/pull/916): Dynamically scale font size based on resolution

## v1.2.0-beta3 [2017-02-15]

### Bug Fixes
  1. [#879](https://github.com/influxdata/chronograf/pull/879): Fix several Kapacitor configuration page state bugs: [#875](https://github.com/influxdata/chronograf/issues/875), [#876](https://github.com/influxdata/chronograf/issues/876), [#878](https://github.com/influxdata/chronograf/issues/878)
  2. [#872](https://github.com/influxdata/chronograf/pull/872): Fix incorrect data source response

### Features
  1. [#896](https://github.com/influxdata/chronograf/pull/896) Add more docker stats

## v1.2.0-beta2 [2017-02-10]

### Bug Fixes
  1. [#865](https://github.com/influxdata/chronograf/issues/865): Support for String fields compare Kapacitor rules in Chronograf UI

### Features
  1. [#838](https://github.com/influxdata/chronograf/issues/838): Add [detail node](https://docs.influxdata.com/kapacitor/latest/nodes/alert_node/#details) to Kapacitor alerts
  2. [#847](https://github.com/influxdata/chronograf/issues/847): Enable and disable Kapacitor alerts from the alert manager page
  3. [#853](https://github.com/influxdata/chronograf/issues/853): Update builds to use yarn over npm install
  4. [#860](https://github.com/influxdata/chronograf/issues/860): Add gzip encoding and caching of static assets to server
  5. [#864](https://github.com/influxdata/chronograf/issues/864): Add support to Kapacitor rule alert configuration for:
    - HTTP
    - TCP
    - Exec
    - SMTP
    - Alerta

### UI Improvements
  1. [#822](https://github.com/influxdata/chronograf/issues/822): Simplify and improve the layout of the Data Explorer
    - The Data Explorer's intention and purpose has always been the ad hoc and ephemeral exploration of your schema and data.
      The concept of `Exploration` sessions and `Panels` betrayed this initial intention. The DE turned into a "poor man's"
      dashboarding tool. In turn, this introduced complexity in the code and the UI. In the future if I want to save, manipulate,
      and view multiple visualizations this will be done more efficiently and effectively in our dashboarding solution.

## v1.2.0-beta1 [2017-01-27]

### Bug Fixes
  1. [#788](https://github.com/influxdata/chronograf/pull/788): Fix missing fields in data explorer when using non-default retention policy
  2. [#774](https://github.com/influxdata/chronograf/issues/774): Fix gaps in layouts for hosts

### Features
  1. [#779](https://github.com/influxdata/chronograf/issues/779): Add layout for telegraf's diskio system plugin
  2. [#810](https://github.com/influxdata/chronograf/issues/810): Add layout for telegraf's net system plugin
  3. [#811](https://github.com/influxdata/chronograf/issues/811): Add layout for telegraf's procstat plugin
  4. [#737](https://github.com/influxdata/chronograf/issues/737): Add GUI for OpsGenie kapacitor alert service
  5. [#814](https://github.com/influxdata/chronograf/issues/814): Allows Chronograf to be mounted under any arbitrary URL path using the `--basepath` flag.

## v1.1.0-beta6 [2017-01-13]
### Bug Fixes
  1. [#748](https://github.com/influxdata/chronograf/pull/748): Fix missing kapacitors on source index page
  2. [#755](https://github.com/influxdata/chronograf/pull/755): Fix kapacitor basic auth proxying
  3. [#704](https://github.com/influxdata/chronograf/issues/704): Fix RPM and DEB install script and systemd unit file

### Features
  1. [#660](https://github.com/influxdata/chronograf/issues/660): Add option to accept any certificate from InfluxDB
  2. [#733](https://github.com/influxdata/chronograf/pull/733): Add optional Github organization membership checks to authentication
  3. [#564](https://github.com/influxdata/chronograf/issues/564): Add RabbitMQ pre-canned layout
  4. [#706](https://github.com/influxdata/chronograf/issues/706): Alerts on threshold where value is inside of range
  5. [#707](https://github.com/influxdata/chronograf/issues/707): Alerts on threshold where value is outside of range
  6. [#772](https://github.com/influxdata/chronograf/pull/772): Add X-Chronograf-Version header to all requests

### UI Improvements
  1. [#766](https://github.com/influxdata/chronograf/pull/766): Add click-to-insert functionality to rule message templates

## v1.1.0-beta5 [2017-01-05]

### Bug Fixes
  1. [#693](https://github.com/influxdata/chronograf/issues/693): Fix corrupted MongoDB pre-canned layout
  2. [#714](https://github.com/influxdata/chronograf/issues/714): Relative rules check data in the wrong direction
  3. [#718](https://github.com/influxdata/chronograf/issues/718): Fix bug that stopped apps from displaying

## v1.1.0-beta4 [2016-12-30]

### Features
  1. [#691](https://github.com/influxdata/chronograf/issues/691): Add server-side dashboard API
  2. [#709](https://github.com/influxdata/chronograf/pull/709): Add kapacitor range alerting to API
  3. [#672](https://github.com/influxdata/chronograf/pull/672): Added visual indicator for down hosts
  4. [#612](https://github.com/influxdata/chronograf/issues/612): Add dashboard menu

### Bug Fixes
  1. [679](https://github.com/influxdata/chronograf/issues/679): Fix version display

## v1.1.0-beta3 [2016-12-16]

### Features
  1. [#610](https://github.com/influxdata/chronograf/issues/610): Add ability to edit raw text queries in the Data Explorer

### UI Improvements
  1. [#688](https://github.com/influxdata/chronograf/issues/688): Add ability to visually distinguish queries in the Data Explorer
  1. [#618](https://github.com/influxdata/chronograf/issues/618): Add measurement name and field key to the query tab in the Data Explorer
  1. [#698](https://github.com/influxdata/chronograf/issues/698): Add color differentiation for Kapacitor alert levels
  1. [#698](https://github.com/influxdata/chronograf/issues/698): Clarify an empty Kapacitor configuration on the InfluxDB Sources page
  1. [#676](https://github.com/influxdata/chronograf/issues/676): Streamline the function selector in the Data Explorer

### Bug Fixes
  1. [#652](https://github.com/influxdata/chronograf/issues/652),[#670](https://github.com/influxdata/chronograf/issues/670): Allow text selecting in text box inputs
  2. [#679](https://github.com/influxdata/chronograf/issues/679): Add version information to the nightly builds
  3. [#675](https://github.com/influxdata/chronograf/issues/675): Fix user flow for Kapacitor connect

## v1.1.0-beta2 [2016-12-09]

### Features
  1. [#624](https://github.com/influxdata/chronograf/issues/624): Add time range selection to kapacitor alert rules
  1. Update Go to 1.7.4

### Bug Fixes
  1. [#664](https://github.com/influxdata/chronograf/issues/664): Fix Content-Type of single-page app to always be text/html
  1. [#671](https://github.com/influxdata/chronograf/issues/671): Fix multiple influxdb source freezing page

## v1.1.0-beta1 [2016-12-06]
### Layouts
  1. [#575](https://github.com/influxdata/chronograf/issues/556): Varnish Layout
  2. [#535](https://github.com/influxdata/chronograf/issues/535): Elasticsearch Layout

### Features
  1. [#565](https://github.com/influxdata/chronograf/issues/565) [#246](https://github.com/influxdata/chronograf/issues/246) [#234](https://github.com/influxdata/chronograf/issues/234) [#311](https://github.com/influxdata/chronograf/issues/311) Github Oauth login
  2. [#487](https://github.com/influxdata/chronograf/issues/487): Warn users if they are using a kapacitor instance that is configured to use an influxdb instance that does not match the current source
  3. [#597](https://github.com/influxdata/chronograf/issues/597): Filter host by series tags
  4. [#568](https://github.com/influxdata/chronograf/issues/568): [#569](https://github.com/influxdata/chronograf/issues/569): Add support for multiple y-axis, labels, and ranges
  5. [#605](https://github.com/influxdata/chronograf/issues/605): Singlestat visualization type in host view
  5. [#607](https://github.com/influxdata/chronograf/issues/607): Singlestat and line graph visualization type in host view

### Bug Fixes
  1. [#536](https://github.com/influxdata/chronograf/issues/536) Redirect the user to the kapacitor config screen if they are attempting to view or edit alerts without a configured kapacitor
  2. [#539](https://github.com/influxdata/chronograf/issues/539) Zoom works only on the first graph of a layout
  3. [#494](https://github.com/influxdata/chronograf/issues/494) Layouts should only be displayed when the measurement is present
  4. [#588](https://github.com/influxdata/chronograf/issues/588) Unable to connect to source
  5. [#586](https://github.com/influxdata/chronograf/issues/586) Allow telegraf database in non-default locations
  6. [#542](https://github.com/influxdata/chronograf/issues/542) Graphs in layouts do not show up in the order of the layout definition
  7. [#574](https://github.com/influxdata/chronograf/issues/574): Fix broken graphs on Postgres Layouts by adding aggregates
  8. [#644](https://github.com/influxdata/chronograf/pull/644): Fix bug that stopped apps from displaying
  9. [#510](https://github.com/influxdata/chronograf/issues/510): Fix connect button

## v1.1-alpha [2016-11-14]

### Release Notes

This is the initial alpha release of Chronograf 1.1.<|MERGE_RESOLUTION|>--- conflicted
+++ resolved
@@ -1,10 +1,8 @@
 ## v1.3.11.0 [unreleased]
 ### Bug Fixes
-<<<<<<< HEAD
 1. [#2157](https://github.com/influxdata/chronograf/pull/2157): Fix logscale producing console errors when only one point in graph
-=======
 1. [#2167](https://github.com/influxdata/chronograf/pull/2167): Add fractions of seconds to time field in csv export
->>>>>>> 4010b2fb
+
 ### Features
 ### UI Improvements
 
