package chronograf

import (
	"bytes"
	"context"
	"encoding/json"
	"errors"
	"fmt"
	"io"
	"net/http"
	"strconv"
	"strings"
	"time"
	"unicode"
	"unicode/utf8"

	"github.com/influxdata/influxdb/influxql"
)

// General errors.
const (
	ErrUpstreamTimeout   = Error("request to backend timed out")
	ErrSourceNotFound    = Error("source not found")
	ErrServerNotFound    = Error("server not found")
	ErrLayoutNotFound    = Error("layout not found")
	ErrDashboardNotFound = Error("dashboard not found")
	ErrUserNotFound      = Error("user not found")
	ErrLayoutInvalid     = Error("layout is invalid")
	ErrAlertNotFound     = Error("alert not found")
	ErrAuthentication    = Error("user not authenticated")
	ErrUninitialized     = Error("client uninitialized. Call Open() method")
	ErrInvalidAxis       = Error("Unexpected axis in cell. Valid axes are 'x', 'y', and 'y2'")
)

// Error is a domain error encountered while processing chronograf requests
type Error string

func (e Error) Error() string {
	return string(e)
}

// Logger represents an abstracted structured logging implementation. It
// provides methods to trigger log messages at various alert levels and a
// WithField method to set keys for a structured log message.
type Logger interface {
	Debug(...interface{})
	Info(...interface{})
	Error(...interface{})

	WithField(string, interface{}) Logger

	// Logger can be transformed into an io.Writer.
	// That writer is the end of an io.Pipe and it is your responsibility to close it.
	Writer() *io.PipeWriter
}

// Router is an abstracted Router based on the API provided by the
// julienschmidt/httprouter package.
type Router interface {
	http.Handler
	GET(string, http.HandlerFunc)
	PATCH(string, http.HandlerFunc)
	POST(string, http.HandlerFunc)
	DELETE(string, http.HandlerFunc)
	PUT(string, http.HandlerFunc)

	Handler(string, string, http.Handler)
}

// Assets returns a handler to serve the website.
type Assets interface {
	Handler() http.Handler
}

// Supported time-series databases
const (
	// InfluxDB is the open-source time-series database
	InfluxDB = "influx"
	// InfluxEnteprise is the clustered HA time-series database
	InfluxEnterprise = "influx-enterprise"
	// InfluxRelay is the basic HA layer over InfluxDB
	InfluxRelay = "influx-relay"
)

// TSDBStatus represents the current status of a time series database
type TSDBStatus interface {
	// Connect will connect to the time series using the information in `Source`.
	Connect(ctx context.Context, src *Source) error
	// Ping returns version and TSDB type of time series database if reachable.
	Ping(context.Context) error
	// Version returns the version of the TSDB database
	Version(context.Context) (string, error)
	// Type returns the type of the TSDB database
	Type(context.Context) (string, error)
}

// TimeSeries represents a queryable time series database.
type TimeSeries interface {
	// Query retrieves time series data from the database.
	Query(context.Context, Query) (Response, error)
	// Connect will connect to the time series using the information in `Source`.
	Connect(context.Context, *Source) error
	// UsersStore represents the user accounts within the TimeSeries database
	Users(context.Context) UsersStore
	// Permissions returns all valid names permissions in this database
	Permissions(context.Context) Permissions
	// Roles represents the roles associated with this TimesSeriesDatabase
	Roles(context.Context) (RolesStore, error)
}

// Role is a restricted set of permissions assigned to a set of users.
type Role struct {
	Name        string      `json:"name"`
	Permissions Permissions `json:"permissions,omitempty"`
	Users       []User      `json:"users,omitempty"`
}

// RolesStore is the Storage and retrieval of authentication information
type RolesStore interface {
	// All lists all roles from the RolesStore
	All(context.Context) ([]Role, error)
	// Create a new Role in the RolesStore
	Add(context.Context, *Role) (*Role, error)
	// Delete the Role from the RolesStore
	Delete(context.Context, *Role) error
	// Get retrieves a role if name exists.
	Get(ctx context.Context, name string) (*Role, error)
	// Update the roles' users or permissions
	Update(context.Context, *Role) error
}

// Range represents an upper and lower bound for data
type Range struct {
	Upper int64 `json:"upper"` // Upper is the upper bound
	Lower int64 `json:"lower"` // Lower is the lower bound
}

type TemplateVariable interface {
	fmt.Stringer
	Name() string     // returns the variable name
	Precedence() uint // ordinal indicating precedence level for replacement
}

type ExecutableVar interface {
	Exec(string)
}

// TemplateValue is a value use to replace a template in an InfluxQL query
type BasicTemplateValue struct {
	Value    string `json:"value"`    // Value is the specific value used to replace a template in an InfluxQL query
	Type     string `json:"type"`     // Type can be tagKey, tagValue, fieldKey, csv, measurement, database, constant
	Selected bool   `json:"selected"` // Selected states that this variable has been picked to use for replacement
}

// TemplateVar is a named variable within an InfluxQL query to be replaced with Values
type BasicTemplateVar struct {
	Var    string               `json:"tempVar"` // Var is the string to replace within InfluxQL
	Values []BasicTemplateValue `json:"values"`  // Values are the replacement values within InfluxQL
}

func (t BasicTemplateVar) Name() string {
	return t.Var
}

// String converts the template variable into a correct InfluxQL string based
// on its type
func (t BasicTemplateVar) String() string {
	if len(t.Values) == 0 {
		return ""
	}
	switch t.Values[0].Type {
	case "tagKey", "fieldKey", "measurement", "database":
		return `"` + t.Values[0].Value + `"`
	case "tagValue", "timeStamp":
		return `'` + t.Values[0].Value + `'`
	case "csv", "constant":
		return t.Values[0].Value
	default:
		return ""
	}
}

func (t BasicTemplateVar) Precedence() uint {
	return 0
}

type GroupByVar struct {
	Var               string        `json:"tempVar"`                     // the name of the variable as present in the query
	Duration          time.Duration `json:"duration,omitempty"`          // the Duration supplied by the query
	Resolution        uint          `json:"resolution"`                  // the available screen resolution to render the results of this query
	ReportingInterval time.Duration `json:"reportingInterval,omitempty"` // the interval at which data is reported to this series
}

// Exec is responsible for extracting the Duration from the query
func (g *GroupByVar) Exec(query string) {
	whereClause := "WHERE time > now() - "
	start := strings.Index(query, whereClause)
	if start == -1 {
		// no where clause
		return
	}

	// reposition start to the END of the where clause
	durStr := query[start+len(whereClause):]

	// advance to next space
	pos := 0
	for pos < len(durStr) {
		rn, _ := utf8.DecodeRuneInString(durStr[pos:])
		if unicode.IsSpace(rn) {
			break
		}
		pos++
	}

	dur, err := influxql.ParseDuration(durStr[:pos])
	if err != nil {
		return
	}

	g.Duration = dur
}

func (g *GroupByVar) String() string {
	duration := g.Duration.Nanoseconds() / (g.ReportingInterval.Nanoseconds() * int64(g.Resolution))
	if duration == 0 {
		duration = 1
	}
	return "time(" + strconv.Itoa(int(duration)) + "s)"
}

func (g *GroupByVar) Name() string {
	return g.Var
}

func (g *GroupByVar) Precedence() uint {
	return 1
}

// TemplateID is the unique ID used to identify a template
type TemplateID string

// Template represents a series of choices to replace TemplateVars within InfluxQL
type Template struct {
	BasicTemplateVar
	ID    TemplateID     `json:"id"`              // ID is the unique ID associated with this template
	Type  string         `json:"type"`            // Type can be fieldKeys, tagKeys, tagValues, CSV, constant, query, measurements, databases
	Label string         `json:"label"`           // Label is a user-facing description of the Template
	Query *TemplateQuery `json:"query,omitempty"` // Query is used to generate the choices for a template
}

// Query retrieves a Response from a TimeSeries.
type Query struct {
	Command      string       `json:"query"`                // Command is the query itself
	DB           string       `json:"db,omitempty"`         // DB is optional and if empty will not be used.
	RP           string       `json:"rp,omitempty"`         // RP is a retention policy and optional; if empty will not be used.
	TemplateVars TemplateVars `json:"tempVars,omitempty"`   // TemplateVars are template variables to replace within an InfluxQL query
	Wheres       []string     `json:"wheres,omitempty"`     // Wheres restricts the query to certain attributes
	GroupBys     []string     `json:"groupbys,omitempty"`   // GroupBys collate the query by these tags
	Resolution   uint         `json:"resolution,omitempty"` // Resolution is the available screen resolution to render query results
	Label        string       `json:"label,omitempty"`      // Label is the Y-Axis label for the data
	Range        *Range       `json:"range,omitempty"`      // Range is the default Y-Axis range for the data
}

// TemplateVars are a heterogeneous collection of different TemplateVariables
// with the capability to decode arbitrary JSON into the appropriate template
// variable type
type TemplateVars []TemplateVariable

func (t *TemplateVars) UnmarshalJSON(text []byte) error {
	// TODO: Need to test that server throws an error when :interval:'s Resolution or ReportingInterval or zero-value
	rawVars := bytes.NewReader(text)
	dec := json.NewDecoder(rawVars)

	// read open bracket
	rawTok, err := dec.Token()
	if err != nil {
		return err
	}

	tok, isDelim := rawTok.(json.Delim)
	if !isDelim || tok != '[' {
		return errors.New("Expected JSON array, but found " + tok.String())
	}

	for dec.More() {
		var halfBakedVar json.RawMessage
		err := dec.Decode(&halfBakedVar)
		if err != nil {
			return err
		}

		var agb GroupByVar
		err = json.Unmarshal(halfBakedVar, &agb)
		if err != nil {
			return err
		}

		// ensure that we really have a GroupByVar
		if agb.Resolution != 0 {
			(*t) = append(*t, &agb)
			continue
		}

		var tvar BasicTemplateVar
		err = json.Unmarshal(halfBakedVar, &tvar)
		if err != nil {
			return err
		}

		// ensure that we really have a BasicTemplateVar
		if len(tvar.Values) != 0 {
			(*t) = append(*t, tvar)
		}
	}
	return nil
}

// DashboardQuery includes state for the query builder.  This is a transition
// struct while we move to the full InfluxQL AST
type DashboardQuery struct {
	Command     string      `json:"query"`                 // Command is the query itself
	Label       string      `json:"label,omitempty"`       // Label is the Y-Axis label for the data
	Range       *Range      `json:"range,omitempty"`       // Range is the default Y-Axis range for the data
	QueryConfig QueryConfig `json:"queryConfig,omitempty"` // QueryConfig represents the query state that is understood by the data explorer
}

// TemplateQuery is used to retrieve choices for template replacement
type TemplateQuery struct {
	Command     string `json:"influxql"`     // Command is the query itself
	DB          string `json:"db,omitempty"` // DB is optional and if empty will not be used.
	RP          string `json:"rp,omitempty"` // RP is a retention policy and optional; if empty will not be used.
	Measurement string `json:"measurement"`  // Measurement is the optinally selected measurement for the query
	TagKey      string `json:"tagKey"`       // TagKey is the optionally selected tag key for the query
	FieldKey    string `json:"fieldKey"`     // FieldKey is the optionally selected field key for the query
}

// Response is the result of a query against a TimeSeries
type Response interface {
	MarshalJSON() ([]byte, error)
}

// Source is connection information to a time-series data store.
type Source struct {
	ID                 int    `json:"id,string"`                    // ID is the unique ID of the source
	Name               string `json:"name"`                         // Name is the user-defined name for the source
	Type               string `json:"type,omitempty"`               // Type specifies which kinds of source (enterprise vs oss)
	Username           string `json:"username,omitempty"`           // Username is the username to connect to the source
	Password           string `json:"password,omitempty"`           // Password is in CLEARTEXT
	SharedSecret       string `json:"sharedSecret,omitempty"`       // ShareSecret is the optional signing secret for Influx JWT authorization
	URL                string `json:"url"`                          // URL are the connections to the source
	MetaURL            string `json:"metaUrl,omitempty"`            // MetaURL is the url for the meta node
	InsecureSkipVerify bool   `json:"insecureSkipVerify,omitempty"` // InsecureSkipVerify as true means any certificate presented by the source is accepted.
	Default            bool   `json:"default"`                      // Default specifies the default source for the application
	Telegraf           string `json:"telegraf"`                     // Telegraf is the db telegraf is written to.  By default it is "telegraf"
}

// SourcesStore stores connection information for a `TimeSeries`
type SourcesStore interface {
	// All returns all sources in the store
	All(context.Context) ([]Source, error)
	// Add creates a new source in the SourcesStore and returns Source with ID
	Add(context.Context, Source) (Source, error)
	// Delete the Source from the store
	Delete(context.Context, Source) error
	// Get retrieves Source if `ID` exists
	Get(ctx context.Context, ID int) (Source, error)
	// Update the Source in the store.
	Update(context.Context, Source) error
}

// AlertRule represents rules for building a tickscript alerting task
type AlertRule struct {
	ID            string          `json:"id,omitempty"`         // ID is the unique ID of the alert
	TICKScript    TICKScript      `json:"tickscript"`           // TICKScript is the raw tickscript associated with this Alert
	Query         *QueryConfig    `json:"query"`                // Query is the filter of data for the alert.
	Every         string          `json:"every"`                // Every how often to check for the alerting criteria
	Alerts        []string        `json:"alerts"`               // Alerts name all the services to notify (e.g. pagerduty)
	AlertNodes    []KapacitorNode `json:"alertNodes,omitempty"` // AlertNodes define additional arguments to alerts
	Message       string          `json:"message"`              // Message included with alert
	Details       string          `json:"details"`              // Details is generally used for the Email alert.  If empty will not be added.
	Trigger       string          `json:"trigger"`              // Trigger is a type that defines when to trigger the alert
	TriggerValues TriggerValues   `json:"values"`               // Defines the values that cause the alert to trigger
	Name          string          `json:"name"`                 // Name is the user-defined name for the alert
}

// TICKScript task to be used by kapacitor
type TICKScript string

// Ticker generates tickscript tasks for kapacitor
type Ticker interface {
	// Generate will create the tickscript to be used as a kapacitor task
	Generate(AlertRule) (TICKScript, error)
}

// TriggerValues specifies the alerting logic for a specific trigger type
type TriggerValues struct {
	Change     string `json:"change,omitempty"`   // Change specifies if the change is a percent or absolute
	Period     string `json:"period,omitempty"`   // Period length of time before deadman is alerted
	Shift      string `json:"shift,omitempty"`    // Shift is the amount of time to look into the past for the alert to compare to the present
	Operator   string `json:"operator,omitempty"` // Operator for alert comparison
	Value      string `json:"value,omitempty"`    // Value is the boundary value when alert goes critical
	RangeValue string `json:"rangeValue"`         // RangeValue is an optional value for range comparisons
}

// Field represent influxql fields and functions from the UI
type Field struct {
	Field string   `json:"field"`
	Funcs []string `json:"funcs"`
}

// GroupBy represents influxql group by tags from the UI
type GroupBy struct {
	Time string   `json:"time"`
	Tags []string `json:"tags"`
}

// DurationRange represents the lower and upper durations of the query config
type DurationRange struct {
	Upper string `json:"upper"`
	Lower string `json:"lower"`
}

// QueryConfig represents UI query from the data explorer
type QueryConfig struct {
	ID              string              `json:"id,omitempty"`
	Database        string              `json:"database"`
	Measurement     string              `json:"measurement"`
	RetentionPolicy string              `json:"retentionPolicy"`
	Fields          []Field             `json:"fields"`
	Tags            map[string][]string `json:"tags"`
	GroupBy         GroupBy             `json:"groupBy"`
	AreTagsAccepted bool                `json:"areTagsAccepted"`
	RawText         *string             `json:"rawText"`
	Range           *DurationRange      `json:"range"`
}

// KapacitorNode adds arguments and properties to an alert
type KapacitorNode struct {
	Name       string              `json:"name"`
	Args       []string            `json:"args"`
	Properties []KapacitorProperty `json:"properties"`
	// In the future we could add chaining methods here.
}

// KapacitorProperty modifies the node they are called on
type KapacitorProperty struct {
	Name string   `json:"name"`
	Args []string `json:"args"`
}

// Server represents a proxy connection to an HTTP server
type Server struct {
	ID       int    // ID is the unique ID of the server
	SrcID    int    // SrcID of the data source
	Name     string // Name is the user-defined name for the server
	Username string // Username is the username to connect to the server
	Password string // Password is in CLEARTEXT
	URL      string // URL are the connections to the server
	Active   bool   // Is this the active server for the source?
}

// ServersStore stores connection information for a `Server`
type ServersStore interface {
	// All returns all servers in the store
	All(context.Context) ([]Server, error)
	// Add creates a new source in the ServersStore and returns Server with ID
	Add(context.Context, Server) (Server, error)
	// Delete the Server from the store
	Delete(context.Context, Server) error
	// Get retrieves Server if `ID` exists
	Get(ctx context.Context, ID int) (Server, error)
	// Update the Server in the store.
	Update(context.Context, Server) error
}

// ID creates uniq ID string
type ID interface {
	// Generate creates a unique ID string
	Generate() (string, error)
}

const (
	// AllScope grants permission for all databases.
	AllScope Scope = "all"
	// DBScope grants permissions for a specific database
	DBScope Scope = "database"
)

// Permission is a specific allowance for User or Role bound to a
// scope of the data source
type Permission struct {
	Scope   Scope      `json:"scope"`
	Name    string     `json:"name,omitempty"`
	Allowed Allowances `json:"allowed"`
}

// Permissions represent the entire set of permissions a User or Role may have
type Permissions []Permission

// Allowances defines what actions a user can have on a scoped permission
type Allowances []string

// Scope defines the location of access of a permission
type Scope string

// User represents an authenticated user.
type User struct {
	Name        string      `json:"name"`
	Passwd      string      `json:"password"`
	Permissions Permissions `json:"permissions,omitempty"`
	Roles       []Role      `json:"roles,omitempty"`
}

// UsersStore is the Storage and retrieval of authentication information
type UsersStore interface {
	// All lists all users from the UsersStore
	All(context.Context) ([]User, error)
	// Create a new User in the UsersStore
	Add(context.Context, *User) (*User, error)
	// Delete the User from the UsersStore
	Delete(context.Context, *User) error
	// Get retrieves a user if name exists.
	Get(ctx context.Context, name string) (*User, error)
	// Update the user's permissions or roles
	Update(context.Context, *User) error
}

// Database represents a database in a time series source
type Database struct {
	Name          string `json:"name"`                    // a unique string identifier for the database
	Duration      string `json:"duration,omitempty"`      // the duration (when creating a default retention policy)
	Replication   int32  `json:"replication,omitempty"`   // the replication factor (when creating a default retention policy)
	ShardDuration string `json:"shardDuration,omitempty"` // the shard duration (when creating a default retention policy)
}

// RetentionPolicy represents a retention policy in a time series source
type RetentionPolicy struct {
	Name          string `json:"name"`                    // a unique string identifier for the retention policy
	Duration      string `json:"duration,omitempty"`      // the duration
	Replication   int32  `json:"replication,omitempty"`   // the replication factor
	ShardDuration string `json:"shardDuration,omitempty"` // the shard duration
	Default       bool   `json:"isDefault,omitempty"`     // whether the RP should be the default
}

// Databases represents a databases in a time series source
type Databases interface {
	// All lists all databases
	AllDB(context.Context) ([]Database, error)
	Connect(context.Context, *Source) error
	CreateDB(context.Context, *Database) (*Database, error)
	DropDB(context.Context, string) error
	AllRP(context.Context, string) ([]RetentionPolicy, error)
	CreateRP(context.Context, string, *RetentionPolicy) (*RetentionPolicy, error)
	UpdateRP(context.Context, string, string, *RetentionPolicy) (*RetentionPolicy, error)
	DropRP(context.Context, string, string) error
}

// DashboardID is the dashboard ID
type DashboardID int

// Dashboard represents all visual and query data for a dashboard
type Dashboard struct {
	ID        DashboardID     `json:"id"`
	Cells     []DashboardCell `json:"cells"`
	Templates []Template      `json:"templates"`
	Name      string          `json:"name"`
}

// Axis represents the visible extents of a visualization
type Axis struct {
<<<<<<< HEAD
	Bounds       []string `json:"bounds"`          // bounds are an arbitrary list of client-defined strings that specify the viewport for a cell
	LegacyBounds [2]int64 `json:"-"`               // legacy bounds are for testing a migration from an earlier version of axis
	Label        string   `json:"label,omitempty"` // label is a description of this Axis
=======
	Bounds [2]int64 `json:"bounds"` // bounds are an ordered 2-tuple consisting of lower and upper axis extents, respectively
>>>>>>> bcaa3f37
}

// DashboardCell holds visual and query information for a cell
type DashboardCell struct {
	ID      string           `json:"i"`
	X       int32            `json:"x"`
	Y       int32            `json:"y"`
	W       int32            `json:"w"`
	H       int32            `json:"h"`
	Name    string           `json:"name"`
	Queries []DashboardQuery `json:"queries"`
	Axes    map[string]Axis  `json:"axes"`
	Type    string           `json:"type"`
}

// DashboardsStore is the storage and retrieval of dashboards
type DashboardsStore interface {
	// All lists all dashboards from the DashboardStore
	All(context.Context) ([]Dashboard, error)
	// Create a new Dashboard in the DashboardStore
	Add(context.Context, Dashboard) (Dashboard, error)
	// Delete the Dashboard from the DashboardStore if `ID` exists.
	Delete(context.Context, Dashboard) error
	// Get retrieves a dashboard if `ID` exists.
	Get(ctx context.Context, id DashboardID) (Dashboard, error)
	// Update replaces the dashboard information
	Update(context.Context, Dashboard) error
}

// Cell is a rectangle and multiple time series queries to visualize.
type Cell struct {
	X       int32   `json:"x"`
	Y       int32   `json:"y"`
	W       int32   `json:"w"`
	H       int32   `json:"h"`
	I       string  `json:"i"`
	Name    string  `json:"name"`
	Queries []Query `json:"queries"`
	Type    string  `json:"type"`
}

// Layout is a collection of Cells for visualization
type Layout struct {
	ID          string `json:"id"`
	Application string `json:"app"`
	Measurement string `json:"measurement"`
	Autoflow    bool   `json:"autoflow"`
	Cells       []Cell `json:"cells"`
}

// LayoutStore stores dashboards and associated Cells
type LayoutStore interface {
	// All returns all dashboards in the store
	All(context.Context) ([]Layout, error)
	// Add creates a new dashboard in the LayoutStore
	Add(context.Context, Layout) (Layout, error)
	// Delete the dashboard from the store
	Delete(context.Context, Layout) error
	// Get retrieves Layout if `ID` exists
	Get(ctx context.Context, ID string) (Layout, error)
	// Update the dashboard in the store.
	Update(context.Context, Layout) error
}<|MERGE_RESOLUTION|>--- conflicted
+++ resolved
@@ -569,13 +569,9 @@
 
 // Axis represents the visible extents of a visualization
 type Axis struct {
-<<<<<<< HEAD
 	Bounds       []string `json:"bounds"`          // bounds are an arbitrary list of client-defined strings that specify the viewport for a cell
 	LegacyBounds [2]int64 `json:"-"`               // legacy bounds are for testing a migration from an earlier version of axis
 	Label        string   `json:"label,omitempty"` // label is a description of this Axis
-=======
-	Bounds [2]int64 `json:"bounds"` // bounds are an ordered 2-tuple consisting of lower and upper axis extents, respectively
->>>>>>> bcaa3f37
 }
 
 // DashboardCell holds visual and query information for a cell
